import unittest
from StringIO import StringIO
import sys
from datetime import datetime
import copy
from collections import Counter, OrderedDict
<<<<<<< HEAD
import random

import pandas as pd
from numpy.testing import assert_allclose
from pandas.util.testing import assert_frame_equal

from declass.utils import text_processors, vw_helpers
=======
import pandas as pd

from declass.utils import text_processors, streamers, topic_seek
>>>>>>> 18a1863d


class TestTokenizerBasic(unittest.TestCase):
    """
    """
    def setUp(self):
        self.Tokenizer = text_processors.TokenizerBasic

    def test_text_to_counter(self):
        text = "Hi there's:alot,of | food hi"
        result = self.Tokenizer().text_to_counter(text)
        benchmark = Counter(["hi", "there's", "alot", "food", "hi"])
        self.assertEqual(result, benchmark)


@unittest.skip('skipping VW - test decrecated')
class TestVWFormatter(unittest.TestCase):
    """
    """
    def setUp(self):
        self.formatter = text_processors.VWFormatter()

<<<<<<< HEAD
    def test_get_sstr_01(self):
        doc_id = 'myname'
        feature_values = OrderedDict([('hello', 1), ('dude', 3)])
        importance = 1
        result = self.formatter.get_sstr(
            feature_values=feature_values, doc_id=doc_id,
            importance=importance)
        benchmark = " 1 %s| hello:1 dude:3" % doc_id
=======
    def test_for1(self):
        rec_name = 'myname'
        tokens = OrderedDict([('hello', 1), ('dude', 3)])
        result = self.Formatter().write_str(tokens, rec_name=rec_name)
        benchmark = "'%s | hello:1 dude:3" % rec_name
>>>>>>> 18a1863d
        self.assertEqual(result, benchmark)

    def test_write_dict_01(self):
        record_str = " 3.2 doc_id1| hello:1 bye:2"
        result = self.formatter.sstr_to_dict(record_str)
        benchmark = {
            'importance': 3.2, 'doc_id': 'doc_id1',
            'feature_values': {'hello': 1, 'bye': 2}}
        self.assertEqual(result, benchmark)


class TestVWHelpers(unittest.TestCase):
    def setUp(self):
        self.varinfo_path = 'files/varinfo'
        self.topics_file_1 = StringIO(
            "Version 7.3\nlabel: 11\n"
            "0 1.1 2.2\n"
            "1 1.11 2.22")
        self.num_topics_1 = 2
        self.predictions_file_1 = StringIO(
            "0.0 0.0 doc1\n"
            "0.0 0.0 doc2\n"
            "1.1 2.2 doc1\n"
            "1.11 2.22 doc2")
        self.start_line_1 = 2

    def test_parse_varinfo_01(self):
        result = vw_helpers.parse_varinfo(self.varinfo_path)
        benchmark = pd.DataFrame(
            {
                'feature_name': ['bcc', 'illiquids'], 
                'hash_val': [77964, 83330], 
                'max_val': [1., 2.], 
                'min_val': [0., 5.], 
                'rel_score': [1., 0.6405],
                'weight': [0.2789, -0.1786]}).set_index('hash_val')
        assert_frame_equal(result, benchmark)

    def test_parse_lda_topics_01(self):
        result = vw_helpers.parse_lda_topics(
            self.topics_file_1, self.num_topics_1, normalize=False)
        benchmark = pd.DataFrame(
            {'hash_val': [0, 1], 'topic_0': [1.1, 1.11], 'topic_1': [2.2, 2.22]}
            ).set_index('hash_val')
        assert_frame_equal(result, benchmark)

    def test_parse_lda_predictions_01(self):
        result = vw_helpers.parse_lda_predictions(
            self.predictions_file_1, self.num_topics_1, self.start_line_1,
            normalize=False)
        benchmark = pd.DataFrame(
            {'doc_id': ['doc1', 'doc2'], 'topic_0': [1.1, 1.11],
                'topic_1': [2.2, 2.22]}).set_index('doc_id')
        assert_frame_equal(result, benchmark)

    def test_find_start_line_lda_predictions(self):
        result = vw_helpers.find_start_line_lda_predictions(
            self.predictions_file_1, self.num_topics_1)
        self.assertEqual(result, 2)


class TestSFileFilter(unittest.TestCase):
    def setUp(self):
        self.outfile = StringIO()
        formatter = text_processors.VWFormatter()
        self.sfile_filter = text_processors.SFileFilter(
            formatter, bit_precision=20)
        self.hash_fun = self.sfile_filter._get_hash_fun()
    
    @property
    def sfile_1(self):
        return StringIO(
            " 1 doc1| word1:1 word2:2\n"
            " 1 doc2| word1:1.1 word3:2")

    def test_load_sfile_fwd_1(self):
        token2hash, token_score, doc_freq, num_docs = (
            self.sfile_filter._load_sfile_fwd(self.sfile_1))
        self.assertEqual(num_docs, 2)
        self.assertEqual(len(token2hash), 3)
        self.assertEqual(token_score, {'word1': 2.1, 'word2': 2, 'word3': 2})
        self.assertEqual(doc_freq, {'word1': 2, 'word2': 1, 'word3': 1})

    def test_load_sfile_rev_1(self):
        # No collisions
        token2hash = {'one': 1, 'two': 2}
        hash2token = self.sfile_filter._load_sfile_rev(token2hash)
        benchmark = {1: 'one', 2: 'two'}
        self.assertEqual(hash2token, benchmark)

    def test_load_sfile_rev_2(self):
        # One collision, both '0' and '100' map to 0
        token2hash = {str(i): i for i in range(50)}
        token2hash['100'] = 0
        hash2token = self.sfile_filter._load_sfile_rev(token2hash, seed=1976)
        benchmark = {i: str(i) for i in range(50)}
        benchmark[893658] = '0'
        benchmark[0] = '100'
        self.assertEqual(hash2token, benchmark)

    def test_resolve_collisions(self):
        token2hash = {str(i): random.randint(0, 5) for i in range(10)}
        hash_counts = Counter(token2hash.values())
        hash2token = {
            v: k for k, v in token2hash.iteritems() if hash_counts[v] == 1}
        collisions = set(
            k for k, v in token2hash.iteritems() if hash_counts[v] > 1)
        self.sfile_filter._resolve_collisions(
            collisions, hash_counts, token2hash, hash2token)
        # Check that the dicts are inverses of each other
        token2hash_rev = {v: k for k, v in token2hash.iteritems()}
        self.assertEqual(token2hash_rev, hash2token)

    def check_keys(self, sfile_filter, benchmark_key_list):
        all_keys = [
            sfile_filter.token2hash.keys(), sfile_filter.token_score.keys(),
            sfile_filter.doc_freq.keys()]

        for keys in all_keys:
            self.assertEqual(set(keys), set(benchmark_key_list))

    def test_load_sfile_1(self):
        self.sfile_filter.load_sfile(self.sfile_1)
        self.check_keys(self.sfile_filter, ['word1', 'word2', 'word3'])

    def test_remove_tokens(self):
        self.sfile_filter.load_sfile(self.sfile_1)
        self.sfile_filter.remove_tokens('word1')
        self.check_keys(self.sfile_filter, ['word2', 'word3'])

    def test_remove_extreme_tokens_1(self):
        self.sfile_filter.load_sfile(self.sfile_1)
        self.sfile_filter.remove_extreme_tokens(doc_freq_min=2)
        self.check_keys(self.sfile_filter, ['word1'])

    def test_remove_extreme_tokens_2(self):
        self.sfile_filter.load_sfile(self.sfile_1)
        self.sfile_filter.remove_extreme_tokens(doc_freq_max=1)
        self.check_keys(self.sfile_filter, ['word2', 'word3'])

    def test_remove_extreme_tokens_3(self):
        self.sfile_filter.load_sfile(self.sfile_1)
        self.sfile_filter.remove_extreme_tokens(doc_fraction_max=0.5)
        self.check_keys(self.sfile_filter, ['word2', 'word3'])

    def test_remove_extreme_tokens_4(self):
        self.sfile_filter.load_sfile(self.sfile_1)
        self.sfile_filter.remove_extreme_tokens(doc_fraction_min=0.8)
        self.check_keys(self.sfile_filter, ['word1'])

    def test_filter_sfile_1(self):
        self.sfile_filter.load_sfile(self.sfile_1)
        self.sfile_filter.remove_tokens('word1')
        self.sfile_filter.filter_sfile(self.sfile_1, self.outfile)
        result = self.outfile.getvalue()
        benchmark = (
            " 1 doc1| %d:2\n"
            " 1 doc2| %d:2\n" %
            (self.hash_fun('word2'), self.hash_fun('word3')))
        self.assertEqual(result, benchmark)

    def test_filter_sfile_2(self):
        self.sfile_filter.load_sfile(self.sfile_1)
        self.sfile_filter.filter_sfile(
            self.sfile_1, self.outfile, doc_id_list=['doc1'])
        result = self.outfile.getvalue()
        benchmark = (
            " 1 doc1| %d:1 %s:2\n" % 
            (self.hash_fun('word1'), self.hash_fun('word2')))
        self.assertEqual(result, benchmark)

    def test_filter_sfile_3(self):
        self.sfile_filter.load_sfile(self.sfile_1)
        self.sfile_filter.remove_tokens('word1')
        self.sfile_filter.filter_sfile(
            self.sfile_1, self.outfile, doc_id_list=['doc1'])
        result = self.outfile.getvalue()
        benchmark = (" 1 doc1| %s:2\n" % (self.hash_fun('word2')))
        self.assertEqual(result, benchmark)

    def test_filter_sfile_4(self):
        self.sfile_filter.load_sfile(self.sfile_1)
        self.sfile_filter.filter_sfile(
            self.sfile_1, self.outfile, doc_id_list=['doc1', 'unseen'],
            enforce_all_doc_id=False)
        result = self.outfile.getvalue()
        benchmark = (
            " 1 doc1| %d:1 %s:2\n" % 
            (self.hash_fun('word1'), self.hash_fun('word2')))
        self.assertEqual(result, benchmark)

<<<<<<< HEAD
    def test_filter_sfile_5(self):
        self.sfile_filter.load_sfile(self.sfile_1)
        with self.assertRaises(AssertionError) as cm:
            self.sfile_filter.filter_sfile(
                self.sfile_1, self.outfile, doc_id_list=['doc1', 'unseen'])
    
    def tearDown(self):
        self.outfile.close()
=======

class TestTopic(unittest.TestCase):
    def setUp(self):
        self.Topics = topic_seek.Topics
        self.streamer = streamers.TextFileStreamer()
        def token_stream(tokens, doc_id=None):
            return tokens
        self.streamer.token_stream = token_stream
        

    def test_dictionary(self):
        tokens1 = ['Hi', 'this', 'is', 'is', 'not', 'is', 'this']
        tokens2 = ['one', 'two', 'one', 'three']
        T = self.Topics()
        T.streamer = ListStream([tokens1, tokens2])
        T.set_dictionary(no_below=0, no_above=1)
        result = T.dictionary.items()
        benchmark = [(0, 'this'), (1, 'is'), (2, 'three'), (3, 'two'),
                (4, 'Hi'), (5, 'not'), (6, 'one')]        
        self.assertEqual(result, benchmark)

    def test_get_words_docfreq(self):
        tokens1 = ['Hi', 'this', 'is', 'is', 'not', 'is', 'this']
        tokens2 = ['one', 'two', 'one', 'three']
        T = self.Topics()
        T.streamer = ListStream([tokens1, tokens2])
        T.set_dictionary(no_below=0, no_above=1)
        result = T.get_words_docfreq()
        benchmark = pd.DataFrame({'tokenid': [3,2,0,6,5,1,4], 'docfreq': [1]*7}, 
                index=['two', 'three', 'this', 'one', 'not', 'is', 'Hi'])
        benchmark = benchmark[['tokenid', 'docfreq']]
        self.assertEqual(result, benchmark)


class ListStream(object):
    def __init__(self, token_lists):
        self.token_lists = token_lists

    def token_stream(self, doc_id=None):
        """
        Uses 'dummy doc_id' as this is called in streamer applicatioins.
        """
        for t in self.token_lists:
            yield t

        
>>>>>>> 18a1863d
<|MERGE_RESOLUTION|>--- conflicted
+++ resolved
@@ -4,19 +4,13 @@
 from datetime import datetime
 import copy
 from collections import Counter, OrderedDict
-<<<<<<< HEAD
 import random
 
 import pandas as pd
 from numpy.testing import assert_allclose
 from pandas.util.testing import assert_frame_equal
 
-from declass.utils import text_processors, vw_helpers
-=======
-import pandas as pd
-
-from declass.utils import text_processors, streamers, topic_seek
->>>>>>> 18a1863d
+from declass.utils import text_processors, streamers, topic_seek, vw_helpers
 
 
 class TestTokenizerBasic(unittest.TestCase):
@@ -32,14 +26,12 @@
         self.assertEqual(result, benchmark)
 
 
-@unittest.skip('skipping VW - test decrecated')
 class TestVWFormatter(unittest.TestCase):
     """
     """
     def setUp(self):
         self.formatter = text_processors.VWFormatter()
 
-<<<<<<< HEAD
     def test_get_sstr_01(self):
         doc_id = 'myname'
         feature_values = OrderedDict([('hello', 1), ('dude', 3)])
@@ -48,14 +40,6 @@
             feature_values=feature_values, doc_id=doc_id,
             importance=importance)
         benchmark = " 1 %s| hello:1 dude:3" % doc_id
-=======
-    def test_for1(self):
-        rec_name = 'myname'
-        tokens = OrderedDict([('hello', 1), ('dude', 3)])
-        result = self.Formatter().write_str(tokens, rec_name=rec_name)
-        benchmark = "'%s | hello:1 dude:3" % rec_name
->>>>>>> 18a1863d
-        self.assertEqual(result, benchmark)
 
     def test_write_dict_01(self):
         record_str = " 3.2 doc_id1| hello:1 bye:2"
@@ -246,7 +230,6 @@
             (self.hash_fun('word1'), self.hash_fun('word2')))
         self.assertEqual(result, benchmark)
 
-<<<<<<< HEAD
     def test_filter_sfile_5(self):
         self.sfile_filter.load_sfile(self.sfile_1)
         with self.assertRaises(AssertionError) as cm:
@@ -255,7 +238,7 @@
     
     def tearDown(self):
         self.outfile.close()
-=======
+
 
 class TestTopic(unittest.TestCase):
     def setUp(self):
@@ -264,7 +247,6 @@
         def token_stream(tokens, doc_id=None):
             return tokens
         self.streamer.token_stream = token_stream
-        
 
     def test_dictionary(self):
         tokens1 = ['Hi', 'this', 'is', 'is', 'not', 'is', 'this']
@@ -287,7 +269,7 @@
         benchmark = pd.DataFrame({'tokenid': [3,2,0,6,5,1,4], 'docfreq': [1]*7}, 
                 index=['two', 'three', 'this', 'one', 'not', 'is', 'Hi'])
         benchmark = benchmark[['tokenid', 'docfreq']]
-        self.assertEqual(result, benchmark)
+        assert_frame_equal(result, benchmark)
 
 
 class ListStream(object):
@@ -299,7 +281,4 @@
         Uses 'dummy doc_id' as this is called in streamer applicatioins.
         """
         for t in self.token_lists:
-            yield t
-
-        
->>>>>>> 18a1863d
+            yield t